--- conflicted
+++ resolved
@@ -34,7 +34,7 @@
 
 	// Dirty flag indicating the object data has changed and we need to update the constant buffer.
 	// Because we have an object cbuffer for each FrameResource, we have to apply the
-	// update to each FrameResource.  Thus, when we modify obect data we should set 
+	// update to each FrameResource.  Thus, when we modify obect data we should set
 	// NumFramesDirty = gNumFrameResources so that each frame resource gets the update.
 	int NumFramesDirty = gNumFrameResources;
 
@@ -87,7 +87,7 @@
 	void UpdateObjectCBs(const GameTimer& gt);
 	void UpdateMaterialCBs(const GameTimer& gt);
 	void UpdateMainPassCB(const GameTimer& gt);
-	void UpdateWaves(const GameTimer& gt); 
+	void UpdateWaves(const GameTimer& gt);
 
 	void LoadTextures();
     void BuildRootSignature();
@@ -197,18 +197,12 @@
     // Reset the command list to prep for initialization commands.
     ThrowIfFailed(mCommandList->Reset(mDirectCmdListAlloc.Get(), nullptr));
 
-    // Get the increment size of a descriptor in this heap type.  This is hardware specific, 
+    // Get the increment size of a descriptor in this heap type.  This is hardware specific,
 	// so we have to query this information.
     mCbvSrvDescriptorSize = md3dDevice->GetDescriptorHandleIncrementSize(D3D12_DESCRIPTOR_HEAP_TYPE_CBV_SRV_UAV);
 
-<<<<<<< HEAD
     mWaves = std::make_unique<Waves>(128, 128, 20.0f, 0.03f, 4.0f, 0.2f);
-=======
-	mCamera.SetPosition(0.0f, 22.0f, -60.0f);
-
-    mWaves = std::make_unique<Waves>(128, 128, 1.0f, 0.03f, 4.0f, 0.2f);
->>>>>>> 90d91db8
- 
+
 	LoadTextures();
     BuildRootSignature();
 	BuildDescriptorHeaps();
@@ -233,7 +227,7 @@
 
     return true;
 }
- 
+
 void TreeBillboardsApp::OnResize()
 {
     D3DApp::OnResize();
@@ -334,8 +328,8 @@
     // Advance the fence value to mark commands up to this fence point.
     mCurrFrameResource->Fence = ++mCurrentFence;
 
-    // Add an instruction to the command queue to set a new fence point. 
-    // Because we are on the GPU timeline, the new fence point won't be 
+    // Add an instruction to the command queue to set a new fence point.
+    // Because we are on the GPU timeline, the new fence point won't be
     // set until the GPU finishes processing all the commands prior to this Signal().
     mCommandQueue->Signal(mFence.Get(), mCurrentFence);
 }
@@ -387,7 +381,7 @@
     mLastMousePos.x = x;
     mLastMousePos.y = y;
 }
- 
+
 void TreeBillboardsApp::OnKeyboardInput(const GameTimer& gt)
 {
 
@@ -420,7 +414,7 @@
 	mCamera.UpdateViewMatrix();
 
 }
- 
+
 void TreeBillboardsApp::UpdateCamera(const GameTimer& gt)
 {
 	/*
@@ -467,7 +461,7 @@
 	auto currObjectCB = mCurrFrameResource->ObjectCB.get();
 	for(auto& e : mAllRitems)
 	{
-		// Only update the cbuffer data if the constants have changed.  
+		// Only update the cbuffer data if the constants have changed.
 		// This needs to be tracked per frame resource.
 		if(e->NumFramesDirty > 0)
 		{
@@ -549,7 +543,7 @@
 
 	//Directional Light
 	mMainPassCB.Lights[2].Direction = { 0.0f, -0.707f, -0.707f };
-	mMainPassCB.Lights[2].Strength = { 0.15f, 0.15f, 0.15f };	
+	mMainPassCB.Lights[2].Strength = { 0.15f, 0.15f, 0.15f };
 
 
 	//Point light on skull
@@ -581,7 +575,7 @@
 	mMainPassCB.Lights[6].SpotPower = 1.f;
 	mMainPassCB.Lights[6].Position = { 13.f,0.0f, -17.f };*/
 
-	
+
 
 	auto currPassCB = mCurrFrameResource->PassCB.get();
 	currPassCB->CopyData(0, mMainPassCB);
@@ -614,8 +608,8 @@
 
 		v.Pos = mWaves->Position(i);
 		v.Normal = mWaves->Normal(i);
-		
-		// Derive tex-coords from position by 
+
+		// Derive tex-coords from position by
 		// mapping [-w/2,w/2] --> [0,1]
 		v.TexC.x = 0.5f + v.Pos.x / mWaves->Width();
 		v.TexC.y = 0.5f - v.Pos.z / mWaves->Depth();
@@ -773,7 +767,7 @@
 	mShaders["standardVS"] = d3dUtil::CompileShader(L"Shaders\\Default.hlsl", nullptr, "VS", "vs_5_0");
 	mShaders["opaquePS"] = d3dUtil::CompileShader(L"Shaders\\Default.hlsl", defines, "PS", "ps_5_0");
 	mShaders["alphaTestedPS"] = d3dUtil::CompileShader(L"Shaders\\Default.hlsl", alphaTestDefines, "PS", "ps_5_0");
-	
+
 	mShaders["treeSpriteVS"] = d3dUtil::CompileShader(L"Shaders\\TreeSprite.hlsl", nullptr, "VS", "vs_5_0");
 	mShaders["treeSpriteGS"] = d3dUtil::CompileShader(L"Shaders\\TreeSprite.hlsl", nullptr, "GS", "gs_5_0");
 	mShaders["treeSpritePS"] = d3dUtil::CompileShader(L"Shaders\\TreeSprite.hlsl", alphaTestDefines, "PS", "ps_5_0");
@@ -919,7 +913,7 @@
 	GeometryGenerator::MeshData wedge = geoGen.CreateWedge(1, 1.f, 1.f, 3);
 
 
-	
+
 
 	//
 	// Extract the vertex elements we are interested in and pack the
@@ -1227,7 +1221,7 @@
 	{
 		/*float x = MathHelper::RandF(MathHelper::RandF(-60.f, -25.0), MathHelper::RandF(25.f, 65.0));
 		float z = MathHelper::RandF(MathHelper::RandF(-60.f, -25.0), MathHelper::RandF(25.f, 65.0));*/
-					
+
 		float y = GetHillsHeight(x, z);
 
 		// Move tree slightly above land height.
@@ -1310,13 +1304,13 @@
     ZeroMemory(&opaquePsoDesc, sizeof(D3D12_GRAPHICS_PIPELINE_STATE_DESC));
 	opaquePsoDesc.InputLayout = { mStdInputLayout.data(), (UINT)mStdInputLayout.size() };
 	opaquePsoDesc.pRootSignature = mRootSignature.Get();
-	opaquePsoDesc.VS = 
-	{ 
-		reinterpret_cast<BYTE*>(mShaders["standardVS"]->GetBufferPointer()), 
+	opaquePsoDesc.VS =
+	{
+		reinterpret_cast<BYTE*>(mShaders["standardVS"]->GetBufferPointer()),
 		mShaders["standardVS"]->GetBufferSize()
 	};
-	opaquePsoDesc.PS = 
-	{ 
+	opaquePsoDesc.PS =
+	{
 		reinterpret_cast<BYTE*>(mShaders["opaquePS"]->GetBufferPointer()),
 		mShaders["opaquePS"]->GetBufferSize()
 	};
@@ -1358,8 +1352,8 @@
 	//
 
 	D3D12_GRAPHICS_PIPELINE_STATE_DESC alphaTestedPsoDesc = opaquePsoDesc;
-	alphaTestedPsoDesc.PS = 
-	{ 
+	alphaTestedPsoDesc.PS =
+	{
 		reinterpret_cast<BYTE*>(mShaders["alphaTestedPS"]->GetBufferPointer()),
 		mShaders["alphaTestedPS"]->GetBufferSize()
 	};
@@ -1606,8 +1600,8 @@
 	keepBox->StartIndexLocation = keepBox->Geo->DrawArgs["box"].StartIndexLocation;
 	keepBox->BaseVertexLocation = keepBox->Geo->DrawArgs["box"].BaseVertexLocation;
 	mRitemLayer[(int)RenderLayer::AlphaTested].push_back(keepBox.get());
-	
-	
+
+
 
 	//Keep Roof
 	auto keepRoofPyramid = std::make_unique<RenderItem>();
@@ -1623,7 +1617,7 @@
 	mRitemLayer[(int)RenderLayer::Opaque].push_back(keepRoofPyramid.get());
 	mAllRitems.push_back(std::move(keepRoofPyramid));
 
-	
+
 	//Keep Stairs
 	auto keepStairsWedge = std::make_unique<RenderItem>();
 	XMStoreFloat4x4(&keepStairsWedge->World, XMMatrixScaling(5.0f, 2.0f, 3.0f)*XMMatrixRotationRollPitchYaw(0.0f, XM_PI, 0.0f)*XMMatrixTranslation(0.0f, 11.0f, -4.5f));
@@ -1638,7 +1632,7 @@
 	mRitemLayer[(int)RenderLayer::Opaque].push_back(keepStairsWedge.get());
 	mAllRitems.push_back(std::move(keepStairsWedge));
 
-	
+
 	//Back Wall
 	auto backWallBox = std::make_unique<RenderItem>();
 	XMStoreFloat4x4(&backWallBox->World, XMMatrixScaling(28.0f, 6.0f, 1.0f)*XMMatrixTranslation(0.0f, 13.0f, 12.0f));
@@ -1653,7 +1647,7 @@
 	mRitemLayer[(int)RenderLayer::Opaque].push_back(backWallBox.get());
 	mAllRitems.push_back(std::move(backWallBox));
 
-	
+
 	//Front Right Wall
 	auto RfrontWallBox = std::make_unique<RenderItem>();
 	XMStoreFloat4x4(&RfrontWallBox->World, XMMatrixScaling(9.0f, 6.0f, 1.0f)*XMMatrixTranslation(7.0f, 13.0f, -18.0f));
@@ -1948,7 +1942,7 @@
 	gridRitem->BaseVertexLocation = gridRitem->Geo->DrawArgs["grid"].BaseVertexLocation;
 	mAllRitems.push_back(std::move(gridRitem));*/
 
-	
+
 
     mAllRitems.push_back(std::move(wavesRitem));
     mAllRitems.push_back(std::move(gridRitem));
@@ -1991,7 +1985,7 @@
 std::array<const CD3DX12_STATIC_SAMPLER_DESC, 6> TreeBillboardsApp::GetStaticSamplers()
 {
 	// Applications usually only need a handful of samplers.  So just define them all up front
-	// and keep them available as part of the root signature.  
+	// and keep them available as part of the root signature.
 
 	const CD3DX12_STATIC_SAMPLER_DESC pointWrap(
 		0, // shaderRegister
@@ -2039,9 +2033,9 @@
 		0.0f,                              // mipLODBias
 		8);                                // maxAnisotropy
 
-	return { 
+	return {
 		pointWrap, pointClamp,
-		linearWrap, linearClamp, 
+		linearWrap, linearClamp,
 		anisotropicWrap, anisotropicClamp };
 }
 
